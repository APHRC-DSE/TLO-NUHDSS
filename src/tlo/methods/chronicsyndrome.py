--- conflicted
+++ resolved
@@ -435,10 +435,7 @@
         self.APPT_FOOTPRINT = self.sim.modules['HealthSystem'].get_blank_appt_footprint()
         self.APPT_FOOTPRINT['ConWithDCSA'] = 0.5  # outreach event takes small amount of time for DCSA
         self.CONS_FOOTPRINT = self.sim.modules['HealthSystem'].get_blank_cons_footprint()
-<<<<<<< HEAD
-=======
         self.ACCEPTED_FACILITY_LEVELS = ['*']  # Can occur at any facility level
->>>>>>> e55a15ec
         self.ALERT_OTHER_DISEASES = ['*']
 
     def apply(self, person_id):
