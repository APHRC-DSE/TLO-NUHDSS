--- conflicted
+++ resolved
@@ -281,102 +281,6 @@
         df.loc[df.is_alive, 'age_days'] = age_in_days.dt.days
 
 
-<<<<<<< HEAD
-=======
-class PregnancyPoll(RegularEvent, PopulationScopeEventMixin):
-    """
-    This event looks across each woman in the population to determine who will become pregnant
-    """
-
-    def __init__(self, module):
-        super().__init__(module, frequency=DateOffset(months=1))
-        self.age_low = 15
-        self.age_high = 49
-
-    def apply(self, population):
-
-        logger.debug('Checking to see if anyone should become pregnant....')
-
-        if self.sim.date > Date(2035, 1, 1):
-            logger.debug('Now after 2035')
-
-        df = population.props  # get the population dataframe
-
-        # get the subset of women from the population dataframe and relevant characteristics
-        subset = (df.sex == 'F') & df.is_alive & df.age_years.between(self.age_low, self.age_high) & ~df.is_pregnant
-        females = df.loc[subset, ['contraception', 'age_years']]
-
-        # load the fertility schedule (imported datasheet from excel workbook)
-        fertility_schedule = self.module.parameters['fertility_schedule']
-
-        # --------
-
-        # get the probability of pregnancy for each woman in the model, through merging with the fert_schedule data
-        len_before_merge = len(females)
-        females = females.reset_index().merge(fertility_schedule,
-                                              left_on=['age_years', 'contraception'],
-                                              right_on=['age', 'cmeth'],
-                                              how='inner').set_index('person')
-        assert len(females) == len_before_merge
-
-        # flipping the coin to determine if this woman will become pregnant
-        newly_pregnant = (self.module.rng.random_sample(size=len(females)) < females.basefert_dhs / 12)
-
-        # the imported number is a yearly proportion. So adjust the rate according
-        # to the frequency with which the event is recurring
-        # TODO: this should be linked to the self.frequency value
-
-        newly_pregnant_ids = females.index[newly_pregnant]
-
-        # updating the pregancy status for that women
-        df.loc[newly_pregnant_ids, 'is_pregnant'] = True
-        df.loc[newly_pregnant_ids, 'date_of_last_pregnancy'] = self.sim.date
-
-        # loop through each newly pregnant women in order to schedule them a 'delayed birth event'
-        for female_id in newly_pregnant_ids:
-            logger.debug('female %d pregnant at age: %d', female_id, females.at[female_id, 'age_years'])
-
-            # schedule the birth event for this woman (9 months plus/minus 2 wks)
-            date_of_birth = self.sim.date + DateOffset(months=9,
-                                                       weeks=-2 + 4 * self.module.rng.random_sample())
-
-            # Schedule the Birth
-            self.sim.schedule_event(DelayedBirthEvent(self.module, female_id),
-                                    date_of_birth)
-
-            logger.debug('birth booked for: %s', date_of_birth)
-
-
-class DelayedBirthEvent(Event, IndividualScopeEventMixin):
-    """A one-off event in which a pregnant mother gives birth.
-    """
-
-    def __init__(self, module, mother_id):
-        """Create a new birth event.
-        We need to pass the person this event happens to to the base class constructor
-        using super(). We also pass the module that created this event, so that random
-        number generators can be scoped per-module.
-        :param module: the module that created this event
-        :param mother_id: the person giving birth
-        """
-        super().__init__(module, person_id=mother_id)
-
-    def apply(self, mother_id):
-        """Apply this event to the given person.
-        Assuming the person is still alive, we ask the simulation to create a new offspring.
-        :param mother_id: the person the event happens to, i.e. the mother giving birth
-        """
-
-        logger.debug('@@@@ A Birth is now occuring, to mother %s', mother_id)
-
-        df = self.sim.population.props
-
-        # If the mother is alive and still pregnant
-        if df.at[mother_id, 'is_alive'] and df.at[mother_id, 'is_pregnant']:
-            self.sim.do_birth(mother_id)
-
-
->>>>>>> f45c5793
 class OtherDeathPoll(RegularEvent, PopulationScopeEventMixin):
     """
     This event looks across each person in the population to see if they should die.
