import logging
import os
import tempfile
from pathlib import Path

import pandas as pd
import pytest

from tlo import Date, Simulation
<<<<<<< HEAD
from tlo.methods import (
    chronicsyndrome,
    demography,
    enhanced_lifestyle,
    healthburden,
    healthsystem,
    mockitis,
)
=======
from tlo.analysis.utils import parse_log_file
from tlo.methods import chronicsyndrome, demography, healthburden, healthsystem, lifestyle, mockitis
>>>>>>> a3638057

try:
    resourcefilepath = Path(os.path.dirname(__file__)) / '../resources'
except NameError:
    # running interactively
    resourcefilepath = 'resources'

start_date = Date(2010, 1, 1)
end_date = Date(2012, 1, 1)
popsize = 10


# Simply test whether the system runs under multiple configurations of the healthsystem
# NB. Running the dummy Mockitits and ChronicSyndrome modules test all aspects of the healthsystem module.

@pytest.fixture(autouse=True)
def disable_logging():
    logging.disable(logging.DEBUG)


def check_dtypes(simulation):
    # check types of columns
    df = simulation.population.props
    orig = simulation.population.new_row
    assert (df.dtypes == orig.dtypes).all()


<<<<<<< HEAD
def test_run_with_healthsystem_and_healthburden_no_intvs():
    # Establish the simulation object
    sim = Simulation(start_date=start_date)

    # Register the appropriate modules
    sim.register(demography.Demography(resourcefilepath=resourcefilepath))
    sim.register(
        healthsystem.HealthSystem(resourcefilepath=resourcefilepath))
    sim.register(healthburden.HealthBurden(resourcefilepath=resourcefilepath))
    sim.register(enhanced_lifestyle.Lifestyle(resourcefilepath=resourcefilepath))

    # Run the simulation and flush the logger
    sim.make_initial_population(n=popsize)
    sim.simulate(end_date=end_date)

    check_dtypes(sim)
=======
def test_run_with_healthburden_with_dummy_diseases():
    # There should be no events run or scheduled
>>>>>>> a3638057

    # Get ready for temporary log-file
    f = tempfile.NamedTemporaryFile(dir='.')
    fh = logging.FileHandler(f.name)
    fr = logging.Formatter("%(levelname)s|%(name)s|%(message)s")
    fh.setFormatter(fr)
    logging.getLogger().addHandler(fh)

    # Establish the simulation object
    sim = Simulation(start_date=start_date)
    sim.seed_rngs(0)

    # Define the service availability as null
    service_availability = []

    # Register the appropriate modules
    sim.register(demography.Demography(resourcefilepath=resourcefilepath))
<<<<<<< HEAD
    sim.register(
        healthsystem.HealthSystem(resourcefilepath=resourcefilepath, service_availability=service_availability))
    sim.register(enhanced_lifestyle.Lifestyle(resourcefilepath=resourcefilepath))
=======
    sim.register(healthsystem.HealthSystem(resourcefilepath=resourcefilepath,
                                           service_availability=service_availability,
                                           capabilities_coefficient=0.0,
                                           mode_appt_constraints=0))
    sim.register(healthburden.HealthBurden(resourcefilepath=resourcefilepath))
    sim.register(lifestyle.Lifestyle())
>>>>>>> a3638057
    sim.register(mockitis.Mockitis())
    sim.register(chronicsyndrome.ChronicSyndrome())

    # Run the simulation and flush the logger
    sim.make_initial_population(n=popsize)
    sim.simulate(end_date=end_date)
    check_dtypes(sim)

    # read the results
    fh.flush()
    output = parse_log_file(f.name)
    f.close()

    # Do the checks
    # correctly configured index (outputs on 31st decemnber in each year of simulation for each age/sex group)
    dalys = output['tlo.methods.healthburden']['DALYS']
    age_index = sim.modules['Demography'].AGE_RANGE_CATEGORIES
    sex_index = ['M', 'F']
    year_index = list(range(start_date.year, end_date.year + 1))
    correct_multi_index = pd.MultiIndex.from_product([sex_index, age_index, year_index],
                                                     names=['sex', 'age_range', 'year'])
    dalys['year'] = pd.to_datetime(dalys['date']).dt.year
    assert (pd.to_datetime(dalys['date']).dt.month == 12).all()
    assert (pd.to_datetime(dalys['date']).dt.day == 31).all()
    output_multi_index = dalys.set_index(['sex', 'age_range', 'year']).index
    assert output_multi_index.equals(correct_multi_index)

    # check that there is a YLD for each module registered
    yld_colnames = list()
    for colname in list(dalys.columns):
        if 'YLD' in colname:
            yld_colnames.append(colname)

    module_names_in_output = set()
    for yld_colname in yld_colnames:
        module_names_in_output.add(yld_colname.split('_', 2)[1])
    assert module_names_in_output == {'Mockitis', 'ChronicSyndrome'}<|MERGE_RESOLUTION|>--- conflicted
+++ resolved
@@ -7,7 +7,7 @@
 import pytest
 
 from tlo import Date, Simulation
-<<<<<<< HEAD
+from tlo.analysis.utils import parse_log_file
 from tlo.methods import (
     chronicsyndrome,
     demography,
@@ -16,10 +16,6 @@
     healthsystem,
     mockitis,
 )
-=======
-from tlo.analysis.utils import parse_log_file
-from tlo.methods import chronicsyndrome, demography, healthburden, healthsystem, lifestyle, mockitis
->>>>>>> a3638057
 
 try:
     resourcefilepath = Path(os.path.dirname(__file__)) / '../resources'
@@ -47,15 +43,19 @@
     assert (df.dtypes == orig.dtypes).all()
 
 
-<<<<<<< HEAD
 def test_run_with_healthsystem_and_healthburden_no_intvs():
     # Establish the simulation object
     sim = Simulation(start_date=start_date)
 
+    # Define the service availability as null
+    service_availability = []
+
     # Register the appropriate modules
     sim.register(demography.Demography(resourcefilepath=resourcefilepath))
-    sim.register(
-        healthsystem.HealthSystem(resourcefilepath=resourcefilepath))
+    sim.register(healthsystem.HealthSystem(resourcefilepath=resourcefilepath,
+                                           service_availability=service_availability,
+                                           capabilities_coefficient=0.0,
+                                           mode_appt_constraints=0))
     sim.register(healthburden.HealthBurden(resourcefilepath=resourcefilepath))
     sim.register(enhanced_lifestyle.Lifestyle(resourcefilepath=resourcefilepath))
 
@@ -64,45 +64,37 @@
     sim.simulate(end_date=end_date)
 
     check_dtypes(sim)
-=======
-def test_run_with_healthburden_with_dummy_diseases():
-    # There should be no events run or scheduled
->>>>>>> a3638057
 
+
+def test_run_with_healthsystem_and_healthburden_intvs_on():
     # Get ready for temporary log-file
     f = tempfile.NamedTemporaryFile(dir='.')
     fh = logging.FileHandler(f.name)
     fr = logging.Formatter("%(levelname)s|%(name)s|%(message)s")
     fh.setFormatter(fr)
     logging.getLogger().addHandler(fh)
-
     # Establish the simulation object
     sim = Simulation(start_date=start_date)
     sim.seed_rngs(0)
 
-    # Define the service availability as null
-    service_availability = []
+    # Define the service availability
+    service_availability = list(['Mockitis*', 'ChronicSyndrome*'])
 
     # Register the appropriate modules
     sim.register(demography.Demography(resourcefilepath=resourcefilepath))
-<<<<<<< HEAD
-    sim.register(
-        healthsystem.HealthSystem(resourcefilepath=resourcefilepath, service_availability=service_availability))
-    sim.register(enhanced_lifestyle.Lifestyle(resourcefilepath=resourcefilepath))
-=======
+    sim.register(healthburden.HealthBurden(resourcefilepath=resourcefilepath))
     sim.register(healthsystem.HealthSystem(resourcefilepath=resourcefilepath,
                                            service_availability=service_availability,
                                            capabilities_coefficient=0.0,
                                            mode_appt_constraints=0))
-    sim.register(healthburden.HealthBurden(resourcefilepath=resourcefilepath))
-    sim.register(lifestyle.Lifestyle())
->>>>>>> a3638057
+    sim.register(enhanced_lifestyle.Lifestyle(resourcefilepath=resourcefilepath))
     sim.register(mockitis.Mockitis())
     sim.register(chronicsyndrome.ChronicSyndrome())
 
     # Run the simulation and flush the logger
     sim.make_initial_population(n=popsize)
     sim.simulate(end_date=end_date)
+
     check_dtypes(sim)
 
     # read the results
